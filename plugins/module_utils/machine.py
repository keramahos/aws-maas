# -*- coding: utf-8 -*-
# Copyright: (c) 2022, XLAB Steampunk <steampunk@xlab.si>
#
# GNU General Public License v3.0+ (see COPYING or https://www.gnu.org/licenses/gpl-3.0.txt)


from __future__ import absolute_import, division, print_function

from ..module_utils.utils import (
    get_query,
    MaasValueMapper,
)
from ..module_utils import errors
from ..module_utils.rest_client import RestClient
from ..module_utils.network_interface import NetworkInterface
from ..module_utils.disk import Disk


class Machine(MaasValueMapper):
    def __init__(
        # Add more values as needed.
        self,
        hostname=None,  # Machine name.
        id=None,
        memory=None,
        cores=None,
        pinned_cores=None,
        zone=None,
        pool=None,
        domain=None,
        network_interfaces=[],
        disks=[],
        status=None,
        osystem=None,
        distro_series=None,
    ):
        self.hostname = hostname
        self.id = id
        self.memory = memory
        self.cores = cores
        self.network_interfaces = network_interfaces
        self.disks = disks
<<<<<<< HEAD
        self.pinned_cores = pinned_cores
        self.zone = zone
        self.pool = pool
        self.domain = domain
=======
        self.status = status
        self.osystem = osystem
        self.distro_series = distro_series
>>>>>>> 58a5beda

    @classmethod
    def get_by_name(
        cls, module, client, must_exist=False, name_field_ansible="hostname"
    ):
        # Returns machine object or None
        rest_client = RestClient(client=client)
        query = get_query(
            module,
            name_field_ansible,
            ansible_maas_map={name_field_ansible: "hostname"},
        )
        maas_dict = rest_client.get_record(
            "/api/2.0/machines/",
            query,
            must_exist=must_exist,
        )
        if maas_dict:
            machine_from_maas = cls.from_maas(maas_dict)
            return machine_from_maas

    @classmethod
    def get_by_id(cls, id, client):
        # rest_client.get_record doesn't work here
        # in case if machine doesn't exist .json throws error: MaasError("Received invalid JSON response: {0}".format(self.data))
        try:
            maas_dict = client.get(f"/api/2.0/machines/{id}/").json
            vmhost_from_maas = cls.from_maas(maas_dict)
            return vmhost_from_maas
        except errors.MaasError:
            raise errors.MachineNotFound(id)

    @classmethod
    def from_ansible(cls, module):
        obj = Machine()
        obj.hostname = module.params.get("hostname")
        obj.cores = module.params.get("cores")
        obj.memory = module.params.get("memory")
        obj.domain = module.params.get("domain")
        obj.pinned_cores = module.params.get("pinned_cores")
        obj.pool = module.params.get("pool")
        obj.zone = module.params.get("zone")
        obj.network_interfaces = [
            NetworkInterface.from_ansible(net_interface)
            for net_interface in module.params.get("network_interfaces") or []
        ]
        obj.disks = [
            Disk.from_ansible(disk) for disk in module.params.get("storage_disks") or []
        ]
        return obj

    @classmethod
    def from_maas(cls, maas_dict):
        obj = Machine()
        try:
            obj.hostname = maas_dict["hostname"]
            obj.id = maas_dict["system_id"]
            obj.memory = maas_dict["memory"]
            obj.cores = maas_dict["cpu_count"]
            obj.domain = maas_dict["domain"]["id"]
            obj.zone = maas_dict["zone"]["id"]
            obj.pool = maas_dict["pool"]["id"]
            obj.network_interfaces = [
                NetworkInterface.from_maas(net_interface)
                for net_interface in maas_dict["interface_set"] or []
            ]
            obj.disks = [
                Disk.from_maas(disk) for disk in maas_dict["blockdevice_set"] or []
            ]
            obj.status = maas_dict["status_name"]
            obj.osystem = maas_dict["osystem"]
            obj.distro_series = maas_dict["distro_series"]
        except KeyError as e:
            raise errors.MissingValueMAAS(e)
        return obj

    def to_maas(self):
        to_maas_dict = {}
        if self.hostname:
            to_maas_dict["hostname"] = self.hostname
        if self.id:
            to_maas_dict["id"] = self.id
        if self.memory:
            to_maas_dict["memory"] = self.memory
        if self.cores:
            to_maas_dict["cores"] = self.cores
        if self.pinned_cores:
            to_maas_dict["pinned_cores"] = self.pinned_cores
        if self.zone:
            to_maas_dict["zone"] = self.zone
        if self.pool:
            to_maas_dict["pool"] = self.pool
        if self.domain:
            to_maas_dict["domain"] = self.domain
        if self.network_interfaces:
            to_maas_dict["interfaces"] = [
                net_interface.to_maas() for net_interface in self.network_interfaces
            ]
        if self.disks:
            to_maas_dict["storage"] = [disk.to_maas() for disk in self.disks]
        return to_maas_dict

    def to_ansible(self):
        return dict(
            hostname = self.hostname,
            id = self.id,
            memory = self.memory,
            cores = self.cores,
            network_interfaces = [
            net_interface.to_ansible() for net_interface in self.network_interfaces
            ],
            storage_disks = [disk.to_ansible() for disk in self.disks],
            status = self.status,
            osystem = self.osystem,
            distro_series = self.distro_series
        )

    def payload_for_compose(self, module):
        payload = self.to_maas()
        if "interfaces" in payload:
            tmp = payload.pop("interfaces")
            for net_interface in tmp:
                payload_string_list = []
                if net_interface.get("subnet_cidr"):
                    payload_string_list.append(
                        f"subnet_cidr={net_interface['subnet_cidr']}"
                    )
                if net_interface.get("ip_address"):
                    payload_string_list.append(f"ip={net_interface['ip_address']}")
                if net_interface.get("fabric"):
                    payload_string_list.append(f"fabric={net_interface['fabric']}")
                if net_interface.get("vlan"):
                    payload_string_list.append(f"vlan={net_interface['vlan']}")
                if net_interface.get("name"):
                    payload_string_list.append(f"name={net_interface['name']}")
                payload[
                    "interfaces"
                ] = f"{net_interface['label_name']}:{','.join(payload_string_list)}"
                break  # Right now, compose only allows for one network interface.
        if "storage" in payload:
            tmp = payload.pop("storage")
            payload["storage"] = ",".join([f"label:{disk['size']}" for disk in tmp])
        return payload

    def __eq__(self, other):
        """One Machine is equal to another if it has ALL attributes exactly the same"""
        return all(
            (
                self.hostname == other.hostname,
                self.id == other.id,
                self.memory == other.memory,
                self.cores == other.cores,
                self.network_interfaces == other.network_interfaces,
                self.disks == other.disks,
                self.status == other.status,
                self.osystem == other.osystem,
                self.distro_series == other.distro_series,
            )
        )<|MERGE_RESOLUTION|>--- conflicted
+++ resolved
@@ -40,16 +40,13 @@
         self.cores = cores
         self.network_interfaces = network_interfaces
         self.disks = disks
-<<<<<<< HEAD
         self.pinned_cores = pinned_cores
         self.zone = zone
         self.pool = pool
         self.domain = domain
-=======
         self.status = status
         self.osystem = osystem
         self.distro_series = distro_series
->>>>>>> 58a5beda
 
     @classmethod
     def get_by_name(
