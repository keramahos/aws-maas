--- conflicted
+++ resolved
@@ -116,38 +116,22 @@
 EXAMPLES = r"""
 - name: Remove/delete machine
   canonical.maas.instance:
-<<<<<<< HEAD
-    hostname: my_instance
-=======
     fqdn: my_instance.maas
->>>>>>> b2df04c6
     state: absent
 
 - name: Release machine
   canonical.maas.instance:
-<<<<<<< HEAD
-    hostname: my_instance
-=======
     fqdn: my_instance.maas
->>>>>>> b2df04c6
     state: ready
 
 - name: Deploy already commissioned machine
   canonical.maas.instance:
-<<<<<<< HEAD
-    hostname: my_instance
-=======
     fqdn: my_instance.maas
->>>>>>> b2df04c6
     state: deployed
 
 - name: Deploy already commissioned machine with custom settings
   canonical.maas.instance:
-<<<<<<< HEAD
-    hostname: my_instance
-=======
     fqdn: my_instance.maas
->>>>>>> b2df04c6
     state: deployed
     deploy_params:
       osystem: ubuntu
@@ -165,15 +149,9 @@
     allocate_params:
       cores: 2
       memory: 2000
-<<<<<<< HEAD
-      zone: my_zone
-      pool: my_pool
-      tags: my_tag
-=======
       zone: my-zone
       pool: my-pool
       tags: my-tag, my-tag2
->>>>>>> b2df04c6
     network_interfaces:
       name: my_network
       subnet_cidr: 10.10.10.0/24
